from config import Config
from dataloader import *
from model import *  # noqa F401
from utils import *

import os
from tqdm import tqdm
import numpy as np
import matplotlib.pyplot as plt
from sklearn.model_selection import train_test_split
from sklearn.decomposition import KernelPCA
import torch
import torch.nn as nn
from torch.utils.tensorboard import SummaryWriter

<<<<<<< HEAD

def train_autoencoder(cfg: Config, dataset_root: str, log_dir: str, device: torch.device) -> None:
    parquet_file = os.path.abspath(
        os.path.join(dataset_root, f"{cfg.unit}_generator_data_training_measurements.parquet")
    )
    training_dataset = SlidingDataset(
        parquet_file=parquet_file,
        operating_mode=cfg.operating_mode,
        transient=cfg.transient,
        window_size=cfg.window_size,
        device=device,
        features=cfg.features,
        downsampling=cfg.measurement_downsampling,
    )

    model_type = eval(cfg.model.value)
    model = model_type(
        input_channels=training_dataset.measurements.shape[-1], window_size=cfg.window_size, cfg=cfg.model_cfg
    ).to(device)

    dump_yaml(os.path.join(log_dir, "config.yaml"), cfg)
    dump_pickle(os.path.join(log_dir, "config.pkl"), cfg)
    dump_pickle(os.path.join(log_dir, "model.pkl"), model)

    train_loader, val_loader = create_train_val_dataloaders(
        training_dataset,
        batch_size=cfg.batch_size,
        validation_split=cfg.validation_split,
        subsampling=cfg.subsampling,
    )

    optimizer = torch.optim.Adam(model.parameters(), lr=cfg.learning_rate)
=======
def train_autoencoder(
    model: nn.Module,
    train_loader: DataLoader,
    val_loader: DataLoader,
    n_epochs: int = 150,
    learning_rate: float = 1e-3,
    patience: int = 5,
    min_delta: float = 1e-3,
):
    optimizer = torch.optim.Adam(model.parameters(), lr=learning_rate)
>>>>>>> 98b890fb
    criterion = nn.MSELoss()
    scheduler = torch.optim.lr_scheduler.ReduceLROnPlateau(
        optimizer, mode='min', factor=0.5, patience=5, min_lr=1e-6
    )

<<<<<<< HEAD
    writer = SummaryWriter(log_dir=log_dir, flush_secs=10)

    best_val_loss = torch.inf

    for epoch in range(cfg.epochs):
=======
    writer = SummaryWriter(log_dir="runs/conv", flush_secs=10)
    
    best_val_loss = float('inf')
    best_model_state = None
    patience_counter = 0
    
    train_losses = []
    val_losses = []
>>>>>>> 98b890fb

        model.train()
<<<<<<< HEAD
=======
        epoch_loss = 0
>>>>>>> 98b890fb

        total_loss = 0.0
        total_reconstruction_loss = 0.0
        total_kl_loss = 0.0
        total_l1_loss = 0.0

        for x, _, _ in tqdm(train_loader, desc=f"Epoch {epoch + 1}/{cfg.epochs}"):
            optimizer.zero_grad(set_to_none=True)

<<<<<<< HEAD
            reconstruction, latent = model(x)

            reconstruction_loss = criterion(reconstruction, x)
            loss = reconstruction_loss
            total_reconstruction_loss += reconstruction_loss.item()

            if cfg.kl_divergence_weight > 0.0:
                kl_loss = cfg.kl_divergence_weight * kl_divergence(latent, rho=cfg.kl_divergence_rho)
                loss += kl_loss
                total_kl_loss += kl_loss.item()

            if cfg.l1_weight > 0.0:
                l1_loss = cfg.l1_weight * torch.mean(torch.abs(latent))
                loss += l1_loss
                total_l1_loss += l1_loss.item()

            total_loss += loss.item()

            loss.backward()
            optimizer.step()

        total_loss /= len(train_loader)
        total_reconstruction_loss /= len(train_loader)
        total_kl_loss /= len(train_loader)
        total_l1_loss /= len(train_loader)
=======
            reconstruction = model(x)
            loss = criterion(reconstruction, x)
            loss.backward()
            optimizer.step()
            epoch_loss += loss.item()

        train_loss = epoch_loss / len(train_loader)
        train_losses.append(train_loss)
        writer.add_scalar("Loss/Training", train_loss, epoch)
>>>>>>> 98b890fb

        # Validation phase
        model.eval()

        total_val_loss = 0.0
        with torch.no_grad():
            for x, _, _ in val_loader:
                reconstruction, latent = model(x)
                loss = criterion(reconstruction, x)
                total_val_loss += loss.item()

        total_val_loss /= len(val_loader)

        if epoch % 10 == 0 or epoch == cfg.epochs - 1:
            torch.save(model.state_dict(), os.path.join(log_dir, "model.pt"))

        if total_val_loss < best_val_loss:
            best_val_loss = total_val_loss
            torch.save(model.state_dict(), os.path.join(log_dir, "best_model.pt"))

        writer.add_scalar("Loss/Training", total_loss, epoch + 1)
        writer.add_scalar("Loss/Training_reconstruction", total_reconstruction_loss, epoch + 1)
        writer.add_scalar("Loss/Training_kl", total_kl_loss, epoch + 1)
        writer.add_scalar("Loss/Training_l1", total_l1_loss, epoch + 1)
        writer.add_scalar("Loss/Validation", total_val_loss, epoch + 1)
        print(
            f"Epoch {epoch + 1}/{cfg.epochs}, "
            f"Loss: Train={total_loss:.6f}, "
            f"Rec.={total_reconstruction_loss:.6f}, "
            f"KL={total_kl_loss:.6f}, "
            f"L1={total_l1_loss:.6f}, "
            f"Val.={total_val_loss:.6f}"
        )


def test_autoencoder(cfg: Config, dataset_root: str, log_dir: str, load_best: bool, device: torch.device) -> None:

    # Load training data
    parquet_file = os.path.abspath(
        os.path.join(dataset_root, f"{cfg.unit}_generator_data_training_measurements.parquet")
    )
    training_dataset = SlidingDataset(
        parquet_file=parquet_file,
        operating_mode=cfg.operating_mode,
        transient=cfg.transient,
        window_size=cfg.window_size,
        device=device,
        features=cfg.features,
        downsampling=cfg.measurement_downsampling,
    )

    # Load model
    model_type = eval(cfg.model.value)
    model = model_type(
        input_channels=training_dataset.measurements.shape[-1], window_size=cfg.window_size, cfg=cfg.model_cfg
    ).to(device)

    model_state_path = os.path.join(log_dir, "best_model.pt" if load_best else "model.pt")
    model.load_state_dict(torch.load(model_state_path, weights_only=True, map_location=device))

    model.eval()

    # Compute statistics of the training set
    train_loader = create_dataloader(training_dataset, batch_size=cfg.batch_size)
    train_x, train_pred, train_latent = get_all_data(model, train_loader)
    latent_mean, latent_covariance, inv_latent_covariance = get_statistics(train_latent)

    # Compute scores on training set and set thresholds accordingly
    train_msre = torch.mean(torch.square(train_pred - train_x), dim=(1, 2))

    latent_diff = train_latent - latent_mean.unsqueeze(0)
    train_t2 = torch.einsum("bi,ij,bj->b", latent_diff, inv_latent_covariance, latent_diff)

    threshold_t2 = np.percentile(train_t2.cpu().numpy(), 99.9)
    threshold_msre = np.percentile(train_msre.cpu().numpy(), 99.9)

    if cfg.unit != "VG4":
        for name in ["01_type_a", "01_type_b", "01_type_c", "02_type_a", "02_type_b", "02_type_c"]:

            # Load synthetic anomalies
            testing_dataset = SlidingDataset(
                parquet_file=os.path.join(dataset_root, "synthetic_anomalies", f"{cfg.unit}_anomaly_{name}.parquet"),
                operating_mode=cfg.operating_mode,
                transient=cfg.transient,
                window_size=cfg.window_size,
                features=cfg.features,
                device=device,
                downsampling=cfg.measurement_downsampling,
                mean=training_dataset.mean,
                std=training_dataset.std,
            )

            loader = create_dataloader(testing_dataset, batch_size=cfg.batch_size)

            indices = []
            preds = []
            xs = []
            labels = []
            msres = []
            t2s = []

            # Evaluate model
            with torch.no_grad():
                for x, y, index in tqdm(loader):
                    xs.append(x)
                    labels.append(y)
                    indices.append(index)

                    reconstruction, latent = model(x)
                    preds.append(reconstruction)

                    msre = torch.mean(torch.square(reconstruction - x), dim=(1, 2))
                    msres.append(msre)

                    latent_diff = latent - latent_mean.unsqueeze(0)
                    t2 = torch.einsum("bi,ij,bj->b", latent_diff, inv_latent_covariance, latent_diff)
                    t2s.append(t2)

            xs = torch.concatenate(xs).cpu().numpy()
            preds = torch.concatenate(preds).cpu().numpy()
            indices = np.concatenate(indices)
            labels = torch.concatenate(labels).cpu().numpy()
            msres = torch.concatenate(msres).cpu().numpy()
            t2s = torch.concatenate(t2s).cpu().numpy()

            fault_t2 = t2s >= threshold_t2
            fault_msre = msres >= threshold_msre

            indices = indices[:, -1]
            labels = labels[:, -1]
            feature_index = 0
            feature_name = testing_dataset.df.columns[feature_index]
            xs = xs[:, -1, feature_index]
            preds = preds[:, -1, feature_index]

            t2s = clip_positive_outliers(t2s, threshold=10)
            msres = clip_positive_outliers(msres, threshold=10)

            plot_scores(
                t2=t2s,
                msre=msres,
                fault_t2=fault_t2,
                fault_msre=fault_msre,
                threshold_t2=threshold_t2,
                threshold_msre=threshold_msre,
                labels=labels,
                x_true=xs,
                x_pred=preds,
                title=f"{cfg.model.value}, operating mode {cfg.operating_mode}: anomaly scores\n"
                f"(T2 and MSRE) and signal reconstruction for {feature_name}",
                file_name=f"plots/{cfg.model.value}_{cfg.unit}_{cfg.operating_mode}_{name}.png",
            )


def fit_spc(cfg: Config, dataset_root: str) -> None:
    """Fits and evaluates a Statistical Process Control model based on the Hotelling T2 score"""

    # Load training data
    parquet_file = os.path.abspath(
        os.path.join(dataset_root, f"{cfg.unit}_generator_data_training_measurements.parquet")
    )
    training_dataset = SlidingDataset(
        parquet_file=parquet_file,
        operating_mode=cfg.operating_mode,
        transient=cfg.transient,
        window_size=cfg.window_size,
        device="cpu",
        features=cfg.features,
        downsampling=cfg.measurement_downsampling,
    )
    x_healthy_train, x_healthy_val = train_test_split(training_dataset.measurements.cpu().numpy(), test_size=0.2)
    x_healthy_train = x_healthy_train[:: cfg.subsampling]
    x_healthy_val = x_healthy_val[:: cfg.subsampling]

    # Compute T2 for validation set and select threshold accordingly
    val_t2, _ = hotelling_t2(train=x_healthy_train, test=x_healthy_val)
    threshold = np.percentile(val_t2, 99.95)

    if cfg.unit != "VG4":
        for name in ["01_type_a", "01_type_b", "01_type_c", "02_type_a", "02_type_b", "02_type_c"]:
            # Load synthetic anomalies
            testing_dataset = SlidingDataset(
                parquet_file=os.path.join(dataset_root, "synthetic_anomalies", f"{cfg.unit}_anomaly_{name}.parquet"),
                operating_mode=cfg.operating_mode,
                transient=cfg.transient,
                window_size=cfg.window_size,
                features=cfg.features,
                downsampling=cfg.measurement_downsampling,
                device="cpu",
                mean=training_dataset.mean,
                std=training_dataset.std,
            )
            x_test = testing_dataset.measurements.cpu().numpy()

            # Compute T2 and individual feature contributions
            t2, contributions = hotelling_t2(train=x_healthy_train, test=x_test)

            # Fault detection
            pred = t2 >= threshold

            # Compute metrics
            labels = testing_dataset.ground_truth.cpu().numpy()
            tpr, fpr = compute_tpr_fpr(pred=pred, labels=labels)
            ttd = compute_time_to_detection(pred=pred, labels=labels, index=testing_dataset.index)
            mean_ttd = np.mean([t for t in ttd if t is not None])
            print(f"Synthetic anomalies {name}: TPR={tpr:.4f}, FPR={fpr:.4f}, mean TTD={mean_ttd:.2f}h")

            t2 = clip_positive_outliers(t2, threshold=100.0)

            if cfg.transient:
                file_name = f"plots/spc_{cfg.unit}_{name}_transient.png"
            else:
                file_name = f"plots/spc_{cfg.unit}_{name}.png"

            plot_score_and_contributions(
                score=t2,
                pred=pred,
                threshold=threshold,
                contributions=contributions,
                labels=labels,
                index=testing_dataset.index,
                features=testing_dataset.df.columns,
                score_type="T2",
                title=f"SPC: anomaly T2 score and fault detection for {cfg.unit} synthetic anomalies {name}\n"
                f"TPR={tpr:.4f}, FPR={fpr:.4f}, mean TTD={mean_ttd:.2f}h",
                file_name=file_name,
            )

    # Load real testing dataset
    testing_dataset = SlidingDataset(
        parquet_file=os.path.join(dataset_root, f"{cfg.unit}_generator_data_testing_real_measurements.parquet"),
        operating_mode=cfg.operating_mode,
        transient=cfg.transient,
        window_size=cfg.window_size,
        features=cfg.features,
        downsampling=cfg.measurement_downsampling,
        device="cpu",
        mean=training_dataset.mean,
        std=training_dataset.std,
    )
    x_test = testing_dataset.measurements.cpu().numpy()

    # Compute T2 and individual feature contributions
    t2, contributions = hotelling_t2(train=x_healthy_train, test=x_test)

    # Fault detection
    pred = t2 >= threshold

    t2 = clip_positive_outliers(t2, threshold=100.0)
    contributions = clip_positive_outliers(np.abs(contributions), threshold=20)

    if cfg.transient:
        file_name = f"plots/spc_{cfg.unit}_testing_real_transient.png"
    else:
        file_name = f"plots/spc_{cfg.unit}_testing_real.png"

    plot_score_and_contributions(
        score=t2,
        pred=pred,
        threshold=threshold,
        contributions=contributions,
        labels=None,
        index=testing_dataset.index,
        features=testing_dataset.df.columns,
        score_type="T2",
        title=f"SPC: anomaly T2 score and fault detection for {cfg.unit},\nfor the real testing dataset",
        file_name=file_name,
    )


def fit_kpca(cfg: Config, dataset_root: str, log_dir: str) -> None:
    dump_yaml(os.path.join(log_dir, "config.yaml"), cfg)
    dump_pickle(os.path.join(log_dir, "config.pkl"), cfg)

    parquet_file = os.path.abspath(
        os.path.join(dataset_root, f"{cfg.unit}_generator_data_training_measurements.parquet")
    )
    training_dataset = SlidingDataset(
        parquet_file=parquet_file,
        operating_mode=cfg.operating_mode,
        transient=cfg.transient,
        window_size=cfg.window_size,
        device="cpu",
        features=cfg.features,
        downsampling=cfg.measurement_downsampling,
    )

    x_healthy = training_dataset.measurements.cpu().numpy()
    indices = np.arange(x_healthy.shape[0])
    np.random.shuffle(indices)
    x_healthy = x_healthy[indices[:: cfg.subsampling], :]

    gamma, n_components = optimize_kpca(
        input=x_healthy,
        num_gamma=9,
        num_components=40,
        gamma_log_min=-1.0,
        gamma_log_max=1.0,
        file_name=f"plots/kpca_{cfg.unit}_{cfg.operating_mode}_optimization.png",
    )
    kpca_params = {"gamma": gamma, "n_components": n_components}
    dump_yaml(os.path.join(log_dir, "kpca_params.yaml"), kpca_params)


def test_kpca(cfg: Config, dataset_root: str, log_dir: str) -> None:

    # Load training data
    parquet_file = os.path.abspath(
        os.path.join(dataset_root, f"{cfg.unit}_generator_data_training_measurements.parquet")
    )
    training_dataset = SlidingDataset(
        parquet_file=parquet_file,
        operating_mode=cfg.operating_mode,
        transient=cfg.transient,
        window_size=cfg.window_size,
        device="cpu",
        features=cfg.features,
        downsampling=cfg.measurement_downsampling,
    )
    x_healthy_train, x_healthy_val = train_test_split(training_dataset.measurements.cpu().numpy(), test_size=0.2)
    x_healthy_train = x_healthy_train[:: cfg.subsampling]
    x_healthy_val = x_healthy_val[:: cfg.subsampling]

    # Fit KernelPCA model
    params = load_yaml(os.path.join(log_dir, "kpca_params.yaml"))
    gamma = params["gamma"]
    n_components = params["n_components"]

    kpca = KernelPCA(
        n_components=n_components,
        kernel="rbf",
        gamma=gamma,
        fit_inverse_transform=True,
        eigen_solver="randomized",
        n_jobs=-1,
    )
    kpca.fit(x_healthy_train)

    # Compute reconstruction error on validation samples and select threshold accordingly
    val_msre, _ = compute_msre(kpca, x=x_healthy_val)
    threshold = np.percentile(val_msre, 99.5)

    if cfg.unit != "VG4":
        for name in ["01_type_a", "01_type_b", "01_type_c", "02_type_a", "02_type_b", "02_type_c"]:
            # Load synthetic anomalies
            testing_dataset = SlidingDataset(
                parquet_file=os.path.join(dataset_root, "synthetic_anomalies", f"{cfg.unit}_anomaly_{name}.parquet"),
                operating_mode=cfg.operating_mode,
                transient=cfg.transient,
                window_size=cfg.window_size,
                features=cfg.features,
                downsampling=cfg.measurement_downsampling,
                device="cpu",
                mean=training_dataset.mean,
                std=training_dataset.std,
            )
            x_test = testing_dataset.measurements.cpu().numpy()

            # Compute MSRE and individual feature contributions
            msre, contributions = compute_msre(kpca, x=x_test)

            # Fault detection
            pred = msre >= threshold

            # Compute metrics
            labels = testing_dataset.ground_truth.cpu().numpy()
            tpr, fpr = compute_tpr_fpr(pred=pred, labels=labels)
            ttd = compute_time_to_detection(pred=pred, labels=labels, index=testing_dataset.index)
            filtered_ttd = [t for t in ttd if t is not None]
            mean_ttd = np.mean(filtered_ttd) if len(filtered_ttd) > 0 else np.nan
            print(f"Synthetic anomalies {name}: TPR={tpr:.4f}, FPR={fpr:.4f}, mean TTD={mean_ttd:.2f}h")

            msre = clip_positive_outliers(msre, threshold=50.0)

            plot_score_and_contributions(
                score=msre,
                pred=pred,
                threshold=threshold,
                contributions=contributions,
                labels=labels,
                index=testing_dataset.index,
                features=testing_dataset.df.columns,
                score_type="MSRE",
                title=f"KPCA: anomaly MSRE score and fault detection for {cfg.unit} synthetic anomalies {name}\n"
                f"TPR={tpr:.4f}, FPR={fpr:.4f}, mean TTD={mean_ttd:.2f}h",
                file_name=f"plots/kpca_{cfg.unit}_{cfg.operating_mode}_{name}.png",
            )

    # Load real testing dataset
    testing_dataset = SlidingDataset(
        parquet_file=os.path.join(dataset_root, f"{cfg.unit}_generator_data_testing_real_measurements.parquet"),
        operating_mode=cfg.operating_mode,
        transient=cfg.transient,
        window_size=cfg.window_size,
        features=cfg.features,
        downsampling=cfg.measurement_downsampling,
        device="cpu",
        mean=training_dataset.mean,
        std=training_dataset.std,
    )
    x_test = testing_dataset.measurements.cpu().numpy()

    # Compute MSRE and individual feature contributions
    msre, contributions = compute_msre(kpca, x=x_test)

    # Fault detection
    pred = msre >= threshold

    msre = clip_positive_outliers(msre, threshold=50.0)
    contributions = clip_positive_outliers(np.abs(contributions), threshold=10)

    plot_score_and_contributions(
        score=msre,
        pred=pred,
        threshold=threshold,
        contributions=contributions,
        labels=None,
        index=testing_dataset.index,
        features=testing_dataset.df.columns,
        score_type="MSRE",
        title=f"KPCA: anomaly MSRE score and fault detection for {cfg.unit},\nfor the real testing dataset",
        file_name=f"plots/kpca_{cfg.unit}_{cfg.operating_mode}_testing_real.png",
    )


def get_all_data(model: nn.Module, dataloader: DataLoader) -> tuple[torch.Tensor, torch.Tensor]:
    """Returns a tensor of all the input signals and reconstructions,
    as well as all the latent features for the given model and data."""

    model.eval()

    all_x = []
    all_reconstructions = []
    all_latent = []
    with torch.no_grad():
        for x, _, _ in tqdm(dataloader):
            x_reconstructed, latent = model(x)
            all_x.append(x)
            all_reconstructions.append(x_reconstructed)
            all_latent.append(latent)

    return torch.concatenate(all_x), torch.concatenate(all_reconstructions), torch.concatenate(all_latent)


def get_statistics(input: torch.Tensor) -> tuple[torch.Tensor, torch.Tensor, torch.Tensor]:
    """Returns the mean, covariance and inverse covariance of the input tensor.
    Input shape: (n_samples, n_features)"""

    mean = input.mean(dim=0, keepdim=True)
    centered = input - mean
    covariance = (centered.T @ centered) / input.shape[0]
    inv_covariance = torch.linalg.inv(covariance)
    return mean.squeeze(), covariance, inv_covariance


def kl_divergence(latent: torch.Tensor, rho: float) -> torch.Tensor:
    """Computes the KL-divergence of the batch. Input shape (n_samples, n_features)."""

    rho_hat = torch.mean(latent, dim=0)
    kl = rho * torch.log(rho / rho_hat) + (1 - rho) * torch.log((1 - rho) / (1 - rho_hat))
    return torch.sum(kl)


def optimize_kpca(
    input: np.ndarray, num_gamma: int, gamma_log_min: float, gamma_log_max: float, num_components: int, file_name: str
) -> tuple[float, int]:

    print(f"Optimizing KPCA model, dataset shape: {input.shape}")

    data_train, data_val = train_test_split(input, test_size=0.2)

    gamma_values = 1.0 / input.shape[1] * np.logspace(gamma_log_min, gamma_log_max, num=num_gamma)
    errors_gamma = []
    components = []
    errors_components = []
    elbows = []

    for gamma in gamma_values:
        print(f"Optimizing number of components for gamma = {gamma:.4f}")

        kpca = KernelPCA(
            n_components=None,
            kernel="rbf",
            gamma=gamma,
            fit_inverse_transform=True,
            eigen_solver="randomized",
            n_jobs=-1,
        )
        kpca.fit(data_train)

        cumulative_variance = np.cumsum(kpca.eigenvalues_) / np.sum(kpca.eigenvalues_)
        hyperdimension = np.searchsorted(cumulative_variance, 0.99) + 1

        # Cross-validate to find optimal number of components
        errors = []
        n_components = np.linspace(start=1, stop=hyperdimension, num=num_components, endpoint=True, dtype=int)
        for n in tqdm(n_components):
            kpca = KernelPCA(
                n_components=n,
                kernel="rbf",
                gamma=gamma,
                fit_inverse_transform=True,
                eigen_solver="randomized",
                n_jobs=-1,
            )
            kpca.fit(data_train)

            data_val_transformed = kpca.transform(data_val)
            data_val_reconstructed = kpca.inverse_transform(data_val_transformed)

            error = np.mean(np.square(data_val_reconstructed - data_val))
            errors.append(error)

        errors = np.asarray(errors)

        elbow_index = kneedle(n_components, errors)

        errors_gamma.append(errors[elbow_index])
        components.append(n_components)
        errors_components.append(errors)
        elbows.append(elbow_index)

    best_gamma_index = np.argmin(errors_gamma)

    best_gamma = float(gamma_values[best_gamma_index])
    best_components = int(components[best_gamma_index][elbows[best_gamma_index]])

    fig, ax = plt.subplots(1, 2, figsize=(12, 6))
    ax[0].plot(
        gamma_values,
        errors_gamma,
        marker="o",
    )
    ax[0].set_xlabel("Gamma")
    ax[0].set_xscale("log")
    ax[0].set_ylabel("MSRE")
    ax[0].set_title("Error vs gamma")
    ax[1].plot(components[best_gamma_index], errors_components[best_gamma_index], marker="o", label="MSRE")
    ax[1].axvline(x=best_components, linestyle="--", color="r", label=f"{best_components} components")
    ax[1].set_xlabel("Number of principal components")
    ax[1].set_ylabel("MSRE")
    ax[1].set_title(f"Error vs n_components for optimal gamma = {best_gamma:.4f}")
    ax[1].legend()
    fig.savefig(file_name)

    return best_gamma, best_components


def kneedle(x: np.ndarray, y: np.ndarray) -> int:
    """Finds the index of the elbow using the Kneedle algorithm."""

    # If the values are decreasing, flip them
    if y[-1] < y[0]:
        y = -y

    # Normalize
    x_norm = (x - x.min()) / (x.max() - x.min())
    y_norm = (y - y.min()) / (y.max() - y.min())

    # Find the index of the point furthest from the diagonal (elbow point)
    return np.argmax(y_norm - x_norm)


def hotelling_t2(train: np.ndarray, test: np.ndarray) -> tuple[np.ndarray, np.ndarray]:
    """Computes the Hotelling's T2 statistic and feature contributions for each test sample."""

    # Compute mean and covariance of the training data
    mean_vector = np.mean(train, axis=0)
    covariance_matrix = np.cov(train, rowvar=False)

    # Add a small regularization term to ensure numerical stability
    reg_covariance_matrix = covariance_matrix + 1e-7 * np.eye(covariance_matrix.shape[0])

    # Invert the regularized covariance matrix
    covariance_matrix_inv = np.linalg.inv(reg_covariance_matrix)

    # Center the test data by subtracting the mean of the training data
    centered_test = test - mean_vector

    # Compute feature contributions
    feature_contributions = (centered_test @ covariance_matrix_inv) * centered_test

    # Compute the T2 statistic for each test sample
    t2_scores = np.sum(feature_contributions, axis=1)

    return t2_scores, feature_contributions


def compute_msre(kpca: KernelPCA, x: np.ndarray) -> tuple[np.ndarray, np.ndarray]:
    """Computes the Mean Square Reconstruction Error and individual feature contributions."""

    x_pca = kpca.transform(x)
    x_reconstructed = kpca.inverse_transform(x_pca)
    sre = np.square(x_reconstructed - x)
    msre = np.mean(sre, axis=1)
    contributions = sre

    return msre, contributions


def compute_tpr_fpr(pred: np.ndarray, labels: np.ndarray) -> tuple[float, float]:
    """Computes the True Positive Rate (TPR) and False Positive Rate (FPR)"""

    # True Positives, False Positives, False Negatives, True Negatives
    tp = np.sum((pred == 1) & (labels == 1))
    fp = np.sum((pred == 1) & (labels == 0))
    fn = np.sum((pred == 0) & (labels == 1))
    tn = np.sum((pred == 0) & (labels == 0))

    # Compute TPR and FPR
    tpr = tp / (tp + fn) if (tp + fn) > 0 else 0.0
    fpr = fp / (fp + tn) if (fp + tn) > 0 else 0.0

    return tpr, fpr


def clip_positive_outliers(input: np.ndarray, threshold=1.0) -> np.ndarray:
    """Clips outliers from an array based on the interquartile range"""

    # Compute Q1 and Q3
    q1 = np.percentile(input, 25)
    q3 = np.percentile(input, 75)
    iqr = q3 - q1

    # Compute bound and clip
    upper_bound = q3 + threshold * iqr
    return input.clip(max=upper_bound)


def compute_time_to_detection(pred: np.ndarray, labels: np.ndarray, index: np.ndarray) -> list[float | None]:
    """
    Compute the time to detection (TTD) for each labeled fault.
    Returns a list of time to detection for each labeled fault, in hours.
    If no detection occurs, returns None for that fault.
    """

    ttds = []
    fault_indices = np.where(labels == 1)[0]  # Indices where faults are labeled

    # Iterate through each fault index
    for fault_start in fault_indices:
        if fault_start > 0 and labels[fault_start - 1] == 1:
            # Skip if this fault index is part of an ongoing fault already accounted for
            continue

        # Find the first prediction after the fault starts
        detection_indices = np.where(pred[fault_start:] == 1)[0]
        if len(detection_indices) > 0:
            # Time to detection is the first detection relative to fault start
            ttd = (
                float(
                    (index[fault_start + detection_indices[0]] - index[fault_start])
                    .astype("timedelta64[s]")
                    .astype(float)
                )
                / 3600.0
            )

            ttds.append(ttd)
        else:
            ttds.append(None)  # No detection for this fault

    return ttds


def plot_scores(
    t2: np.ndarray,
    msre: np.ndarray,
    fault_t2: np.ndarray,
    fault_msre: np.ndarray,
    threshold_t2: float,
    threshold_msre: float,
    labels: np.ndarray | None,
    x_true: np.ndarray,
    x_pred: np.ndarray,
    title: str,
    file_name: str,
) -> None:
    """Plots the ground truth label if not None, anomaly score and threshold,
    and saves the figure."""

    if labels is not None:
        fig, (ax_label, ax_t2, ax_msre, ax_signal) = plt.subplots(
            4, 1, sharex=True, gridspec_kw={"height_ratios": [1, 3, 3, 3]}, figsize=(12, 22)
        )
        ax_label.plot(labels, label="Ground truth")
        ax_label.set_xlabel("Sample")
        ax_label.set_yticks([0, 1])
        ax_label.set_yticklabels(["Healthy", "Faulty"])
        ax_label.legend()
    else:
        fig, (ax_t2, ax_msre, ax_signal) = plt.subplots(
            3, 1, sharex=True, gridspec_kw={"height_ratios": [1, 1, 1]}, figsize=(12, 17)
        )

    ax_t2.plot(t2, label="T2")
    for i, (start, end) in enumerate(
        zip(np.where(np.diff(fault_t2, prepend=0) == 1)[0], np.where(np.diff(fault_t2, append=0) == -1)[0])
    ):
        ax_t2.axvspan(start, end, color="red", alpha=0.3, label="Detected fault" if i == 0 else None)
    ax_t2.axhline(y=threshold_t2, linestyle="--", color="k", label="T2 threshold")
    ax_t2.set_xlabel("Sample")
    ax_t2.set_ylabel("T2")
    ax_t2.legend()

    ax_msre.plot(msre, label="MSRE")
    for i, (start, end) in enumerate(
        zip(np.where(np.diff(fault_msre, prepend=0) == 1)[0], np.where(np.diff(fault_msre, append=0) == -1)[0])
    ):
        ax_msre.axvspan(start, end, color="red", alpha=0.3, label="Detected fault" if i == 0 else None)
    ax_msre.axhline(y=threshold_msre, linestyle="--", color="k", label="MSRE threshold")
    ax_msre.set_xlabel("Sample")
    ax_msre.set_ylabel("MSRE")
    ax_msre.legend()

    ax_signal.plot(x_true, label="Original signal")
    ax_signal.plot(x_pred, label="Reconstruction")
    ax_signal.set_xlabel("Sample")
    ax_signal.legend()

    fig.tight_layout(pad=1.5)
    fig.suptitle(title, fontsize=18)
    fig.subplots_adjust(top=0.95)
    fig.savefig(file_name)


def plot_score_and_contributions(
    score: np.ndarray,
    pred: np.ndarray,
    threshold: float,
    contributions: np.ndarray,
    labels: np.ndarray | None,
    index: np.ndarray,
    features: list[str],
    score_type: str,
    title: str,
    file_name: str,
) -> None:
    """Plots the ground truth label if not None, anomaly score, threshold and individual feature contributions,
    and saves the figure."""

<<<<<<< HEAD
    if labels is not None:
        fig, (ax_label, ax_score, ax_contrib) = plt.subplots(
            3, 1, sharex=True, gridspec_kw={"height_ratios": [1, 2, 8]}, figsize=(12, 22)
        )
        ax_label.plot(labels, label="Ground truth")
        ax_label.set_xlabel("Time")
        ax_label.set_yticks([0, 1])
        ax_label.set_yticklabels(["Healthy", "Faulty"])
        ax_label.legend()
    else:
        fig, (ax_score, ax_contrib) = plt.subplots(
            2, 1, sharex=True, gridspec_kw={"height_ratios": [1, 4]}, figsize=(12, 18)
        )

    ax_score.plot(score, label=score_type)
    for i, (start, end) in enumerate(
        zip(np.where(np.diff(pred, prepend=0) == 1)[0], np.where(np.diff(pred, append=0) == -1)[0])
    ):
        ax_score.axvspan(start, end, color="red", alpha=0.3, label="Detected fault" if i == 0 else None)
    ax_score.axhline(y=threshold, linestyle="--", color="k", label="Threshold")
    ax_score.set_xlabel("Time")
    ax_score.set_ylabel(score_type)
    ax_score.legend()

    ax_contrib.imshow(np.abs(contributions).T, aspect="auto", cmap="inferno", interpolation="none")
    ax_contrib.set_xlabel("Time")
    ax_contrib.set_ylabel("Features")
    ax_contrib.set_yticks(ticks=np.arange(len(features)), labels=features)
    x_ticks = np.linspace(start=0, stop=len(index) - 1, endpoint=True, num=20, dtype=int)
    ax_contrib.set_xticks(x_ticks)
    ax_contrib.set_xticklabels(np.datetime_as_string(index[x_ticks], unit="D"), rotation=45, ha="right")

    fig.tight_layout(pad=1.5)
    fig.suptitle(title, fontsize=18)
    fig.subplots_adjust(top=0.95)
    fig.savefig(file_name)
=======
        val_loss = val_loss / len(val_loader)
        val_losses.append(val_loss)
        writer.add_scalar("Loss/Validation", val_loss, epoch)
        
        # Learning rate scheduling
        scheduler.step(val_loss)
        
        # Early stopping check
        if val_loss < best_val_loss - min_delta:
            best_val_loss = val_loss
            best_model_state = model.state_dict()
            torch.save(best_model_state, "models/best_model.pt")
            patience_counter = 0
        else:
            patience_counter += 1
            if patience_counter >= patience:
                print(f"Early stopping triggered after {epoch + 1} epochs")
                model.load_state_dict(best_model_state)
                return train_losses, val_losses

        print(f"Epoch [{epoch + 1}/{n_epochs}], Train Loss: {train_loss:.6f}, Val Loss: {val_loss:.6f}, LR: {optimizer.param_groups[0]['lr']:.2e}")

    return train_losses, val_losses
>>>>>>> 98b890fb
<|MERGE_RESOLUTION|>--- conflicted
+++ resolved
@@ -13,7 +13,6 @@
 import torch.nn as nn
 from torch.utils.tensorboard import SummaryWriter
 
-<<<<<<< HEAD
 
 def train_autoencoder(cfg: Config, dataset_root: str, log_dir: str, device: torch.device) -> None:
     parquet_file = os.path.abspath(
@@ -46,45 +45,18 @@
     )
 
     optimizer = torch.optim.Adam(model.parameters(), lr=cfg.learning_rate)
-=======
-def train_autoencoder(
-    model: nn.Module,
-    train_loader: DataLoader,
-    val_loader: DataLoader,
-    n_epochs: int = 150,
-    learning_rate: float = 1e-3,
-    patience: int = 5,
-    min_delta: float = 1e-3,
-):
-    optimizer = torch.optim.Adam(model.parameters(), lr=learning_rate)
->>>>>>> 98b890fb
     criterion = nn.MSELoss()
     scheduler = torch.optim.lr_scheduler.ReduceLROnPlateau(
         optimizer, mode='min', factor=0.5, patience=5, min_lr=1e-6
     )
 
-<<<<<<< HEAD
     writer = SummaryWriter(log_dir=log_dir, flush_secs=10)
 
     best_val_loss = torch.inf
 
     for epoch in range(cfg.epochs):
-=======
-    writer = SummaryWriter(log_dir="runs/conv", flush_secs=10)
-    
-    best_val_loss = float('inf')
-    best_model_state = None
-    patience_counter = 0
-    
-    train_losses = []
-    val_losses = []
->>>>>>> 98b890fb
 
         model.train()
-<<<<<<< HEAD
-=======
-        epoch_loss = 0
->>>>>>> 98b890fb
 
         total_loss = 0.0
         total_reconstruction_loss = 0.0
@@ -94,7 +66,6 @@
         for x, _, _ in tqdm(train_loader, desc=f"Epoch {epoch + 1}/{cfg.epochs}"):
             optimizer.zero_grad(set_to_none=True)
 
-<<<<<<< HEAD
             reconstruction, latent = model(x)
 
             reconstruction_loss = criterion(reconstruction, x)
@@ -120,17 +91,6 @@
         total_reconstruction_loss /= len(train_loader)
         total_kl_loss /= len(train_loader)
         total_l1_loss /= len(train_loader)
-=======
-            reconstruction = model(x)
-            loss = criterion(reconstruction, x)
-            loss.backward()
-            optimizer.step()
-            epoch_loss += loss.item()
-
-        train_loss = epoch_loss / len(train_loader)
-        train_losses.append(train_loss)
-        writer.add_scalar("Loss/Training", train_loss, epoch)
->>>>>>> 98b890fb
 
         # Validation phase
         model.eval()
@@ -872,7 +832,6 @@
     """Plots the ground truth label if not None, anomaly score, threshold and individual feature contributions,
     and saves the figure."""
 
-<<<<<<< HEAD
     if labels is not None:
         fig, (ax_label, ax_score, ax_contrib) = plt.subplots(
             3, 1, sharex=True, gridspec_kw={"height_ratios": [1, 2, 8]}, figsize=(12, 22)
@@ -908,29 +867,4 @@
     fig.tight_layout(pad=1.5)
     fig.suptitle(title, fontsize=18)
     fig.subplots_adjust(top=0.95)
-    fig.savefig(file_name)
-=======
-        val_loss = val_loss / len(val_loader)
-        val_losses.append(val_loss)
-        writer.add_scalar("Loss/Validation", val_loss, epoch)
-        
-        # Learning rate scheduling
-        scheduler.step(val_loss)
-        
-        # Early stopping check
-        if val_loss < best_val_loss - min_delta:
-            best_val_loss = val_loss
-            best_model_state = model.state_dict()
-            torch.save(best_model_state, "models/best_model.pt")
-            patience_counter = 0
-        else:
-            patience_counter += 1
-            if patience_counter >= patience:
-                print(f"Early stopping triggered after {epoch + 1} epochs")
-                model.load_state_dict(best_model_state)
-                return train_losses, val_losses
-
-        print(f"Epoch [{epoch + 1}/{n_epochs}], Train Loss: {train_loss:.6f}, Val Loss: {val_loss:.6f}, LR: {optimizer.param_groups[0]['lr']:.2e}")
-
-    return train_losses, val_losses
->>>>>>> 98b890fb
+    fig.savefig(file_name)